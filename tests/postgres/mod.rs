--- conflicted
+++ resolved
@@ -1,10 +1,5 @@
-<<<<<<< HEAD
-use crate::arrow_record_batch_gen::*;
-use datafusion::arrow::{
-=======
 use crate::{arrow_record_batch_gen::*, docker::RunningContainer};
 use arrow::{
->>>>>>> 3c387588
     array::{Decimal128Array, RecordBatch},
     datatypes::{DataType, Field, Schema, SchemaRef},
 };
@@ -14,13 +9,9 @@
 use datafusion::physical_plan::collect;
 use datafusion::physical_plan::memory::MemoryExec;
 use datafusion::{catalog::TableProviderFactory, logical_expr::dml::InsertOp};
-<<<<<<< HEAD
 #[cfg(feature = "postgres-federation")]
 use datafusion_federation::schema_cast::record_convert::try_cast_to;
 
-=======
-use datafusion_federation::schema_cast::record_convert::try_cast_to;
->>>>>>> 3c387588
 use datafusion_table_providers::{
     postgres::{DynPostgresConnectionPool, PostgresTableProviderFactory},
     sql::sql_provider_datafusion::SqlTable,
@@ -67,11 +58,7 @@
     let mem_exec = MemoryExec::try_new(&[vec![arrow_record.clone()]], arrow_record.schema(), None)
         .expect("memory exec created");
     let insert_plan = table_provider
-<<<<<<< HEAD
-        .insert_into(&ctx.state(), Arc::new(mem_exec), InsertOp::Overwrite)
-=======
         .insert_into(&ctx.state(), Arc::new(mem_exec), InsertOp::Append)
->>>>>>> 3c387588
         .await
         .expect("insert plan created");
 
@@ -127,18 +114,6 @@
             tracing::error!("Error stopping container: {}", e);
         };
     }
-}
-
-impl Drop for ContainerManager {
-    fn drop(&mut self) {
-        tokio::runtime::Runtime::new()
-            .unwrap()
-            .block_on(stop_container(self.port));
-    }
-}
-
-async fn stop_container(port: usize) {
-    println!("Stopping Postgres container on port {}", port);
 }
 
 #[fixture]
@@ -203,19 +178,12 @@
     let mut container_manager = container_manager.lock().await;
     if !container_manager.claimed {
         container_manager.claimed = true;
-<<<<<<< HEAD
-        start_container(&container_manager).await;
-=======
         start_container(&mut container_manager).await;
->>>>>>> 3c387588
     }
 
     test_postgres_enum_type(container_manager.port).await;
     test_postgres_numeric_type(container_manager.port).await;
-<<<<<<< HEAD
-=======
     test_postgres_jsonb_type(container_manager.port).await;
->>>>>>> 3c387588
 }
 
 async fn test_postgres_enum_type(port: usize) {
@@ -238,10 +206,7 @@
         insert_table_stmt,
         extra_stmt,
         expected_record,
-<<<<<<< HEAD
-=======
         UnsupportedTypeAction::default(),
->>>>>>> 3c387588
     )
     .await;
 }
@@ -298,8 +263,6 @@
         insert_table_stmt,
         extra_stmt,
         expected_record,
-<<<<<<< HEAD
-=======
         UnsupportedTypeAction::default(),
     )
     .await;
@@ -359,7 +322,6 @@
         None,
         expected_record,
         UnsupportedTypeAction::String,
->>>>>>> 3c387588
     )
     .await;
 }
@@ -371,22 +333,15 @@
     insert_table_stmt: &str,
     extra_stmt: Option<&str>,
     expected_record: RecordBatch,
-<<<<<<< HEAD
-=======
     unsupported_type_action: UnsupportedTypeAction,
->>>>>>> 3c387588
 ) {
     tracing::debug!("Running tests on {table_name}");
     let ctx = SessionContext::new();
 
     let pool = common::get_postgres_connection_pool(port)
         .await
-<<<<<<< HEAD
-        .expect("Postgres connection pool should be created");
-=======
         .expect("Postgres connection pool should be created")
         .with_unsupported_type_action(unsupported_type_action);
->>>>>>> 3c387588
 
     let db_conn = pool
         .connect_direct()
