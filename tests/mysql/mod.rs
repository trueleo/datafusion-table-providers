--- conflicted
+++ resolved
@@ -6,8 +6,6 @@
 use rstest::{fixture, rstest};
 use std::sync::Arc;
 
-<<<<<<< HEAD
-=======
 use arrow::{
     array::*,
     datatypes::{i256, DataType, Field, Schema, TimeUnit, UInt16Type},
@@ -15,7 +13,6 @@
 
 use datafusion_table_providers::sql::db_connection_pool::dbconnection::AsyncDbConnection;
 
->>>>>>> 3c387588
 use crate::docker::RunningContainer;
 use datafusion::arrow::datatypes::SchemaRef;
 use datafusion::arrow::{
@@ -259,11 +256,7 @@
         Arc::clone(&schema),
         vec![
             Arc::new(Time64NanosecondArray::from(vec![
-<<<<<<< HEAD
                 (12 * 3600 + 30 * 60) * 1_000_000_000,
-=======
-                (12 * 3600 + 30 * 60 + 0) * 1_000_000_000,
->>>>>>> 3c387588
             ])),
             Arc::new(Time64NanosecondArray::from(vec![
                 (12 * 3600 + 30 * 60) * 1_000_000_000 + 100_000_000,
@@ -512,8 +505,6 @@
     .await;
 }
 
-<<<<<<< HEAD
-=======
 async fn test_mysql_zero_date_type(port: usize) {
     let create_table_stmt = "
         CREATE TABLE zero_datetime_test_table (
@@ -589,7 +580,6 @@
     .await;
 }
 
->>>>>>> 3c387588
 async fn test_mysql_decimal_types_to_decimal128(port: usize) {
     let create_table_stmt = "
         CREATE TABLE IF NOT EXISTS decimal_table (decimal_col DECIMAL(10, 2));
@@ -643,8 +633,6 @@
         .await
         .expect("Connection should be established");
 
-<<<<<<< HEAD
-=======
     // Disable NO_ZERO_DATE and NO_ZERO_IN_DATE (requied for `test_mysql_zero_date_type`)
     let _ = db_conn
         .execute(
@@ -654,7 +642,6 @@
         .await
         .expect("SQL mode should be adjusted");
 
->>>>>>> 3c387588
     // Create table and insert data into mysql test_table
     let _ = db_conn
         .execute(create_table_stmt, &[])
@@ -687,7 +674,6 @@
         record_batch[0].columns()
     );
 
-<<<<<<< HEAD
     assert_eq!(record_batch.len(), 1);
     assert_eq!(record_batch[0], expected_record);
 
@@ -777,12 +763,6 @@
         port: crate::get_random_port(),
         claimed: false,
     })
-=======
-    assert_eq!(record_batch.len(), 1);
-    assert_eq!(record_batch[0], expected_record);
-
-    record_batch
->>>>>>> 3c387588
 }
 
 async fn start_mysql_container(port: usize) -> RunningContainer {
@@ -849,10 +829,7 @@
     test_mysql_string_types(port).await;
     test_mysql_decimal_types_to_decimal128(port).await;
     test_mysql_decimal_types_to_decimal256(port).await;
-<<<<<<< HEAD
-=======
     test_mysql_zero_date_type(port).await;
->>>>>>> 3c387588
 
     mysql_container.remove().await.expect("container to stop");
 }