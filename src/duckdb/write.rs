use std::{any::Any, fmt, sync::Arc};

use crate::duckdb::DuckDB;
use crate::util::{
    constraints,
    on_conflict::OnConflict,
    retriable_error::{check_and_mark_retriable_error, to_retriable_data_write_error},
};
use async_trait::async_trait;
use datafusion::arrow::{array::RecordBatch, datatypes::SchemaRef};
use datafusion::catalog::Session;
use datafusion::common::Constraints;
use datafusion::logical_expr::dml::InsertOp;
use datafusion::{
    datasource::{TableProvider, TableType},
    error::DataFusionError,
    execution::{SendableRecordBatchStream, TaskContext},
    logical_expr::Expr,
    physical_plan::{
        insert::{DataSink, DataSinkExec},
        metrics::MetricsSet,
        DisplayAs, DisplayFormatType, ExecutionPlan,
    },
};
use duckdb::Transaction;
use futures::StreamExt;
use snafu::prelude::*;
use tokio::sync::mpsc::{self, Receiver, Sender};
use tokio::task::JoinHandle;

use super::to_datafusion_error;

#[derive(Debug, Clone)]
pub struct DuckDBTableWriter {
    pub read_provider: Arc<dyn TableProvider>,
    duckdb: Arc<DuckDB>,
    on_conflict: Option<OnConflict>,
}

impl std::fmt::Debug for DuckDBTableWriter {
    fn fmt(&self, f: &mut std::fmt::Formatter<'_>) -> std::fmt::Result {
        write!(f, "DuckDBTableWriter")
    }
}

impl DuckDBTableWriter {
    pub fn create(
        read_provider: Arc<dyn TableProvider>,
        duckdb: DuckDB,
        on_conflict: Option<OnConflict>,
    ) -> Arc<Self> {
        Arc::new(Self {
            read_provider,
            duckdb: Arc::new(duckdb),
            on_conflict,
        })
    }

    pub fn duckdb(&self) -> Arc<DuckDB> {
        Arc::clone(&self.duckdb)
    }
}

#[async_trait]
impl TableProvider for DuckDBTableWriter {
    fn as_any(&self) -> &dyn Any {
        self
    }

    fn schema(&self) -> SchemaRef {
        self.read_provider.schema()
    }

    fn table_type(&self) -> TableType {
        TableType::Base
    }

    fn constraints(&self) -> Option<&Constraints> {
        Some(self.duckdb.constraints())
    }

    async fn scan(
        &self,
        state: &dyn Session,
        projection: Option<&Vec<usize>>,
        filters: &[Expr],
        limit: Option<usize>,
    ) -> datafusion::error::Result<Arc<dyn ExecutionPlan>> {
        self.read_provider
            .scan(state, projection, filters, limit)
            .await
    }

    async fn insert_into(
        &self,
        _state: &dyn Session,
        input: Arc<dyn ExecutionPlan>,
<<<<<<< HEAD
        op: InsertOp,
=======
        overwrite: InsertOp,
>>>>>>> 3c387588
    ) -> datafusion::error::Result<Arc<dyn ExecutionPlan>> {
        Ok(Arc::new(DataSinkExec::new(
            input,
            Arc::new(DuckDBDataSink::new(
                Arc::clone(&self.duckdb),
                op == InsertOp::Overwrite,
                self.on_conflict.clone(),
                self.schema(),
            )),
            None,
        )) as _)
    }
}

#[derive(Clone)]
pub(crate) struct DuckDBDataSink {
    duckdb: Arc<DuckDB>,
    overwrite: InsertOp,
    on_conflict: Option<OnConflict>,
    schema: SchemaRef,
}

#[async_trait]
impl DataSink for DuckDBDataSink {
    fn as_any(&self) -> &dyn Any {
        self
    }

    fn metrics(&self) -> Option<MetricsSet> {
        None
    }

    fn schema(&self) -> &SchemaRef {
        &self.schema
    }

    async fn write_all(
        &self,
        mut data: SendableRecordBatchStream,
        _context: &Arc<TaskContext>,
    ) -> datafusion::common::Result<u64> {
        let duckdb = Arc::clone(&self.duckdb);
        let overwrite = self.overwrite;
        let on_conflict = self.on_conflict.clone();

        // Limit channel size to a maximum of 100 RecordBatches queued for cases when DuckDB is slower than the writer stream,
        // so that we don't significantly increase memory usage. After the maximum RecordBatches are queued, the writer stream will wait
        // until DuckDB is able to process more data.
        let (batch_tx, batch_rx): (Sender<RecordBatch>, Receiver<RecordBatch>) = mpsc::channel(100);

        // Since the main task/stream can be dropped or fail, we use a oneshot channel to signal that all data is received and we should commit the transaction
        let (notify_commit_transaction, mut on_commit_transaction) =
            tokio::sync::oneshot::channel();

        let duckdb_write_handle: JoinHandle<datafusion::common::Result<u64>> =
            tokio::task::spawn_blocking(move || {
                let mut db_conn = duckdb
                    .connect_sync()
                    .map_err(to_retriable_data_write_error)?;

                let duckdb_conn =
                    DuckDB::duckdb_conn(&mut db_conn).map_err(to_retriable_data_write_error)?;

                let tx = duckdb_conn
                    .conn
                    .transaction()
                    .context(super::UnableToBeginTransactionSnafu)
                    .map_err(to_datafusion_error)?;

                let num_rows = match **duckdb.constraints() {
                    [] => try_write_all_no_constraints(duckdb, &tx, batch_rx, overwrite)?,
                    _ => try_write_all_with_constraints(
                        duckdb,
                        &tx,
                        batch_rx,
                        overwrite,
                        on_conflict,
                    )?,
                };

                on_commit_transaction
                    .try_recv()
                    .map_err(to_retriable_data_write_error)?;

                tx.commit()
                    .context(super::UnableToCommitTransactionSnafu)
                    .map_err(to_retriable_data_write_error)?;

                Ok(num_rows)
            });

        while let Some(batch) = data.next().await {
            let batch = batch.map_err(check_and_mark_retriable_error)?;

            constraints::validate_batch_with_constraints(
                &[batch.clone()],
                self.duckdb.constraints(),
            )
            .await
            .context(super::ConstraintViolationSnafu)
            .map_err(to_datafusion_error)?;

            if let Err(send_error) = batch_tx.send(batch).await {
                match duckdb_write_handle.await {
                    Err(join_error) => {
                        return Err(DataFusionError::Execution(format!(
                            "Error writing to DuckDB: {join_error}"
                        )));
                    }
                    Ok(Err(datafusion_error)) => {
                        return Err(datafusion_error);
                    }
                    _ => {
                        return Err(DataFusionError::Execution(format!(
                            "Unable to send RecordBatch to DuckDB writer: {send_error}"
                        )))
                    }
                };
            }
        }

        if notify_commit_transaction.send(()).is_err() {
            return Err(DataFusionError::Execution(
                "Unable to send message to commit transaction to DuckDB writer.".to_string(),
            ));
        };

        // Drop the sender to signal the receiver that no more data is coming
        drop(batch_tx);

        match duckdb_write_handle.await {
            Ok(result) => result,
            Err(e) => Err(DataFusionError::Execution(format!(
                "Error writing to DuckDB: {e}"
            ))),
        }
    }
}

impl DuckDBDataSink {
    pub(crate) fn new(
        duckdb: Arc<DuckDB>,
        overwrite: InsertOp,
        on_conflict: Option<OnConflict>,
        schema: SchemaRef,
    ) -> Self {
        Self {
            duckdb,
            overwrite,
            on_conflict,
            schema,
        }
    }
}

impl std::fmt::Debug for DuckDBDataSink {
    fn fmt(&self, f: &mut std::fmt::Formatter) -> std::fmt::Result {
        write!(f, "DuckDBDataSink")
    }
}

impl DisplayAs for DuckDBDataSink {
    fn fmt_as(&self, _t: DisplayFormatType, f: &mut fmt::Formatter) -> std::fmt::Result {
        write!(f, "DuckDBDataSink")
    }
}

/// If there are constraints on the `DuckDB` table, we need to create an empty copy of the target table, write to that table copy and then depending on
/// if the mode is overwrite or not, insert into the target table or drop the target table and rename the current table.
///
/// See: <https://duckdb.org/docs/sql/indexes#over-eager-unique-constraint-checking>
fn try_write_all_with_constraints(
    duckdb: Arc<DuckDB>,
    tx: &Transaction<'_>,
    mut data_batches: Receiver<RecordBatch>,
    overwrite: InsertOp,
    on_conflict: Option<OnConflict>,
) -> datafusion::common::Result<u64> {
    // We want to clone the current table into our insert table
    let Some(ref orig_table_creator) = duckdb.table_creator else {
        return Err(DataFusionError::Execution(
            "Expected table with constraints to have a table creator".to_string(),
        ));
    };

    let mut num_rows = 0;

    let mut insert_table = orig_table_creator
        .create_empty_clone(tx)
        .map_err(to_datafusion_error)?;

    let Some(insert_table_creator) = insert_table.table_creator.take() else {
        unreachable!()
    };

    while let Some(batch) = data_batches.blocking_recv() {
        num_rows += u64::try_from(batch.num_rows()).map_err(|e| {
            DataFusionError::Execution(format!("Unable to convert num_rows() to u64: {e}"))
        })?;

        tracing::debug!("Inserting {} rows into cloned table.", batch.num_rows());
        insert_table
            .insert_batch_no_constraints(tx, &batch)
            .map_err(to_datafusion_error)?;
    }

    if matches!(overwrite, InsertOp::Overwrite) {
        insert_table_creator
            .replace_table(tx, orig_table_creator)
            .map_err(to_datafusion_error)?;
    } else {
        insert_table
            .insert_table_into(tx, &duckdb, on_conflict.as_ref())
            .map_err(to_datafusion_error)?;
        insert_table_creator
            .delete_table(tx)
            .map_err(to_datafusion_error)?;
    }

    Ok(num_rows)
}

/// If there are no constraints on the `DuckDB` table, we can do a simple single transaction write.
fn try_write_all_no_constraints(
    duckdb: Arc<DuckDB>,
    tx: &Transaction<'_>,
    mut data_batches: Receiver<RecordBatch>,
    overwrite: InsertOp,
) -> datafusion::common::Result<u64> {
    let mut num_rows = 0;

    if matches!(overwrite, InsertOp::Overwrite) {
        tracing::debug!("Deleting all data from table.");
        duckdb
            .delete_all_table_data(tx)
            .map_err(to_datafusion_error)?;
    }

    while let Some(batch) = data_batches.blocking_recv() {
        num_rows += u64::try_from(batch.num_rows()).map_err(|e| {
            DataFusionError::Execution(format!("Unable to convert num_rows() to u64: {e}"))
        })?;

        tracing::debug!("Inserting {} rows into table.", batch.num_rows());

        duckdb
            .insert_batch_no_constraints(tx, &batch)
            .map_err(to_datafusion_error)?;
    }

    Ok(num_rows)
}<|MERGE_RESOLUTION|>--- conflicted
+++ resolved
@@ -95,11 +95,7 @@
         &self,
         _state: &dyn Session,
         input: Arc<dyn ExecutionPlan>,
-<<<<<<< HEAD
         op: InsertOp,
-=======
-        overwrite: InsertOp,
->>>>>>> 3c387588
     ) -> datafusion::error::Result<Arc<dyn ExecutionPlan>> {
         Ok(Arc::new(DataSinkExec::new(
             input,
