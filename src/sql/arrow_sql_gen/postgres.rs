use std::convert;
use std::io::Read;
use std::sync::Arc;

use crate::sql::arrow_sql_gen::arrow::map_data_type_to_array_builder_optional;
use crate::sql::arrow_sql_gen::statement::map_data_type_to_column_type;
<<<<<<< HEAD
=======
use arrow::array::{
    ArrayBuilder, ArrayRef, BinaryBuilder, BooleanBuilder, Date32Builder, Decimal128Builder,
    FixedSizeListBuilder, Float32Builder, Float64Builder, Int16Builder, Int32Builder, Int64Builder,
    Int8Builder, IntervalMonthDayNanoBuilder, LargeBinaryBuilder, LargeStringBuilder, ListBuilder,
    RecordBatch, RecordBatchOptions, StringBuilder, StringDictionaryBuilder, StructBuilder,
    Time64NanosecondBuilder, TimestampNanosecondBuilder, UInt32Builder,
};
use arrow::datatypes::{
    DataType, Date32Type, Field, Int8Type, IntervalMonthDayNanoType, IntervalUnit, Schema,
    SchemaRef, TimeUnit,
};
>>>>>>> 3c387588
use bigdecimal::num_bigint::BigInt;
use bigdecimal::num_bigint::Sign;
use bigdecimal::BigDecimal;
use bigdecimal::ToPrimitive;
use byteorder::{BigEndian, ReadBytesExt};
use chrono::{DateTime, Timelike, Utc};
use composite::CompositeType;
use datafusion::arrow::array::{
    ArrayBuilder, ArrayRef, BinaryBuilder, BooleanBuilder, Date32Builder, Decimal128Builder,
    FixedSizeListBuilder, Float32Builder, Float64Builder, Int16Builder, Int32Builder, Int64Builder,
    Int8Builder, IntervalMonthDayNanoBuilder, LargeBinaryBuilder, LargeStringBuilder, ListBuilder,
    RecordBatch, RecordBatchOptions, StringBuilder, StringDictionaryBuilder, StructBuilder,
    Time64NanosecondBuilder, TimestampNanosecondBuilder, UInt32Builder,
};
use datafusion::arrow::datatypes::{
    DataType, Date32Type, Field, Int8Type, IntervalMonthDayNanoType, IntervalUnit, Schema,
    SchemaRef, TimeUnit,
};
use geo_types::geometry::Point;
use sea_query::{Alias, ColumnType, SeaRc};
use serde_json::Value;
use snafu::prelude::*;
use std::time::{SystemTime, UNIX_EPOCH};
use tokio_postgres::types::FromSql;
use tokio_postgres::types::Kind;
use tokio_postgres::{types::Type, Row};

pub mod builder;
pub mod composite;
pub mod schema;

#[derive(Debug, Snafu)]
pub enum Error {
    #[snafu(display("Failed to build record batch: {source}"))]
    FailedToBuildRecordBatch {
        source: datafusion::arrow::error::ArrowError,
    },

    #[snafu(display("No builder found for index {index}"))]
    NoBuilderForIndex { index: usize },

    #[snafu(display("Failed to downcast builder for {postgres_type}"))]
    FailedToDowncastBuilder { postgres_type: String },

    #[snafu(display("Integer overflow when converting u64 to i64: {source}"))]
    FailedToConvertU64toI64 {
        source: <u64 as convert::TryInto<i64>>::Error,
    },

    #[snafu(display("Integer overflow when converting u128 to i64: {source}"))]
    FailedToConvertU128toI64 {
        source: <u128 as convert::TryInto<i64>>::Error,
    },

    #[snafu(display("Failed to get a row value for {pg_type}: {source}"))]
    FailedToGetRowValue {
        pg_type: Type,
        source: tokio_postgres::Error,
    },

    #[snafu(display("Failed to get a composite row value for {pg_type}: {source}"))]
    FailedToGetCompositeRowValue {
        pg_type: Type,
        source: composite::Error,
    },

    #[snafu(display("Failed to parse raw Postgres Bytes as BigDecimal: {:?}", bytes))]
    FailedToParseBigDecimalFromPostgres { bytes: Vec<u8> },

    #[snafu(display("Cannot represent BigDecimal as i128: {big_decimal}"))]
    FailedToConvertBigDecimalToI128 { big_decimal: BigDecimal },

    #[snafu(display("Failed to find field {column_name} in schema"))]
    FailedToFindFieldInSchema { column_name: String },

    #[snafu(display("No Arrow field found for index {index}"))]
    NoArrowFieldForIndex { index: usize },

    #[snafu(display("No PostgreSQL scale found for index {index}"))]
    NoPostgresScaleForIndex { index: usize },

    #[snafu(display("No column name for index: {index}"))]
    NoColumnNameForIndex { index: usize },

    #[snafu(display("The field '{field_name}' has an unsupported data type: {data_type}."))]
    UnsupportedDataType {
        data_type: String,
        field_name: String,
    },
}

pub type Result<T, E = Error> = std::result::Result<T, E>;

macro_rules! handle_primitive_type {
    ($builder:expr, $type:expr, $builder_ty:ty, $value_ty:ty, $row:expr, $index:expr) => {{
        let Some(builder) = $builder else {
            return NoBuilderForIndexSnafu { index: $index }.fail();
        };
        let Some(builder) = builder.as_any_mut().downcast_mut::<$builder_ty>() else {
            return FailedToDowncastBuilderSnafu {
                postgres_type: format!("{:?}", $type),
            }
            .fail();
        };
        let v: Option<$value_ty> = $row
            .try_get($index)
            .context(FailedToGetRowValueSnafu { pg_type: $type })?;

        match v {
            Some(v) => builder.append_value(v),
            None => builder.append_null(),
        }
    }};
}

macro_rules! handle_primitive_array_type {
    ($type:expr, $builder:expr, $row:expr, $i:expr, $list_builder:ty, $value_type:ty) => {{
        let Some(builder) = $builder else {
            return NoBuilderForIndexSnafu { index: $i }.fail();
        };
        let Some(builder) = builder.as_any_mut().downcast_mut::<$list_builder>() else {
            return FailedToDowncastBuilderSnafu {
                postgres_type: format!("{:?}", $type),
            }
            .fail();
        };
        let v: Option<Vec<$value_type>> = $row
            .try_get($i)
            .context(FailedToGetRowValueSnafu { pg_type: $type })?;
        match v {
            Some(v) => {
                let v = v.into_iter().map(Some);
                builder.append_value(v);
            }
            None => builder.append_null(),
        }
    }};
}

macro_rules! handle_composite_type {
    ($BuilderType:ty, $ValueType:ty, $pg_type:expr, $composite_type:expr, $builder:expr, $idx:expr, $field_name:expr) => {{
        let Some(field_builder) = $builder.field_builder::<$BuilderType>($idx) else {
            return FailedToDowncastBuilderSnafu {
                postgres_type: format!("{}", $pg_type),
            }
            .fail();
        };
        let v: Option<$ValueType> =
            $composite_type
                .try_get($field_name)
                .context(FailedToGetCompositeRowValueSnafu {
                    pg_type: $pg_type.clone(),
                })?;
        match v {
            Some(v) => field_builder.append_value(v),
            None => field_builder.append_null(),
        }
    }};
}

macro_rules! handle_composite_types {
    ($field_type:expr, $pg_type:expr, $composite_type:expr, $builder:expr, $idx:expr, $field_name:expr, $($DataType:ident => ($BuilderType:ty, $ValueType:ty)),*) => {
        match $field_type {
            $(
                DataType::$DataType => {
                    handle_composite_type!(
                        $BuilderType,
                        $ValueType,
                        $pg_type,
                        $composite_type,
                        $builder,
                        $idx,
                        $field_name
                    );
                }
            )*
            _ => unimplemented!("Unsupported field type {:?}", $field_type),
        }
    }
}

/// Converts Postgres `Row`s to an Arrow `RecordBatch`. Assumes that all rows have the same schema and
/// sets the schema based on the first row.
///
/// # Errors
///
/// Returns an error if there is a failure in converting the rows to a `RecordBatch`.
#[allow(clippy::too_many_lines)]
pub fn rows_to_arrow(rows: &[Row], projected_schema: &Option<SchemaRef>) -> Result<RecordBatch> {
    let mut arrow_fields: Vec<Option<Field>> = Vec::new();
    let mut arrow_columns_builders: Vec<Option<Box<dyn ArrayBuilder>>> = Vec::new();
    let mut postgres_types: Vec<Type> = Vec::new();
    let mut postgres_numeric_scales: Vec<Option<u16>> = Vec::new();
    let mut column_names: Vec<String> = Vec::new();

    if !rows.is_empty() {
        let row = &rows[0];
        for column in row.columns() {
            let column_name = column.name();
            let column_type = column.type_();

            let mut numeric_scale: Option<u16> = None;

            let data_type = if *column_type == Type::NUMERIC {
                if let Some(schema) = projected_schema.as_ref() {
                    match get_decimal_column_precision_and_scale(column_name, schema) {
                        Some((precision, scale)) => {
                            numeric_scale = Some(u16::try_from(scale).unwrap_or_default());
                            Some(DataType::Decimal128(precision, scale))
                        }
                        None => None,
                    }
                } else {
                    None
                }
            } else {
<<<<<<< HEAD
                map_column_type_to_data_type(column_type)
=======
                map_column_type_to_data_type(column_type, column_name)?
>>>>>>> 3c387588
            };

            match &data_type {
                Some(data_type) => {
                    arrow_fields.push(Some(Field::new(column_name, data_type.clone(), true)));
                }
                None => arrow_fields.push(None),
            }
            postgres_numeric_scales.push(numeric_scale);
            arrow_columns_builders
                .push(map_data_type_to_array_builder_optional(data_type.as_ref()));
            postgres_types.push(column_type.clone());
            column_names.push(column_name.to_string());
        }
    }

    for row in rows {
        for (i, postgres_type) in postgres_types.iter().enumerate() {
            let Some(builder) = arrow_columns_builders.get_mut(i) else {
                return NoBuilderForIndexSnafu { index: i }.fail();
            };

            let Some(arrow_field) = arrow_fields.get_mut(i) else {
                return NoArrowFieldForIndexSnafu { index: i }.fail();
            };

            let Some(postgres_numeric_scale) = postgres_numeric_scales.get_mut(i) else {
                return NoPostgresScaleForIndexSnafu { index: i }.fail();
            };

            match *postgres_type {
                Type::INT2 => {
                    handle_primitive_type!(builder, Type::INT2, Int16Builder, i16, row, i);
                }
                Type::INT4 => {
                    handle_primitive_type!(builder, Type::INT4, Int32Builder, i32, row, i);
                }
                Type::INT8 => {
                    handle_primitive_type!(builder, Type::INT8, Int64Builder, i64, row, i);
                }
                Type::OID => {
                    handle_primitive_type!(builder, Type::OID, UInt32Builder, u32, row, i);
                }
                Type::XID => {
                    let Some(builder) = builder else {
                        return NoBuilderForIndexSnafu { index: i }.fail();
                    };
                    let Some(builder) = builder.as_any_mut().downcast_mut::<UInt32Builder>() else {
                        return FailedToDowncastBuilderSnafu {
                            postgres_type: format!("{postgres_type}"),
                        }
                        .fail();
                    };
                    let v = row
                        .try_get::<usize, Option<XidFromSql>>(i)
                        .with_context(|_| FailedToGetRowValueSnafu { pg_type: Type::XID })?;

                    match v {
                        Some(v) => {
                            builder.append_value(v.xid);
                        }
                        None => builder.append_null(),
                    }
                }
                Type::FLOAT4 => {
                    handle_primitive_type!(builder, Type::FLOAT4, Float32Builder, f32, row, i);
                }
                Type::FLOAT8 => {
                    handle_primitive_type!(builder, Type::FLOAT8, Float64Builder, f64, row, i);
                }
                Type::CHAR => {
                    handle_primitive_type!(builder, Type::CHAR, Int8Builder, i8, row, i);
                }
                Type::TEXT => {
                    handle_primitive_type!(builder, Type::TEXT, StringBuilder, &str, row, i);
                }
                Type::VARCHAR => {
                    handle_primitive_type!(builder, Type::VARCHAR, StringBuilder, &str, row, i);
                }
                Type::NAME => {
                    handle_primitive_type!(builder, Type::NAME, StringBuilder, &str, row, i);
                }
                Type::BYTEA => {
                    handle_primitive_type!(builder, Type::BYTEA, BinaryBuilder, Vec<u8>, row, i);
                }
                Type::BPCHAR => {
                    let Some(builder) = builder else {
                        return NoBuilderForIndexSnafu { index: i }.fail();
                    };
                    let Some(builder) = builder.as_any_mut().downcast_mut::<StringBuilder>() else {
                        return FailedToDowncastBuilderSnafu {
                            postgres_type: format!("{postgres_type}"),
                        }
                        .fail();
                    };
                    let v: Option<&str> = row.try_get(i).context(FailedToGetRowValueSnafu {
                        pg_type: Type::BPCHAR,
                    })?;

                    match v {
                        Some(v) => builder.append_value(v.trim_end()),
                        None => builder.append_null(),
                    }
                }
                Type::BOOL => {
                    handle_primitive_type!(builder, Type::BOOL, BooleanBuilder, bool, row, i);
                }
                Type::MONEY => {
                    let Some(builder) = builder else {
                        return NoBuilderForIndexSnafu { index: i }.fail();
                    };
                    let Some(builder) = builder.as_any_mut().downcast_mut::<Int64Builder>() else {
                        return FailedToDowncastBuilderSnafu {
                            postgres_type: format!("{postgres_type}"),
                        }
                        .fail();
                    };
                    let v = row
                        .try_get::<usize, Option<MoneyFromSql>>(i)
                        .with_context(|_| FailedToGetRowValueSnafu {
                            pg_type: Type::MONEY,
                        })?;

                    match v {
                        Some(v) => {
                            builder.append_value(v.cash_value);
                        }
                        None => builder.append_null(),
                    }
                }
                // Schema validation will only allow JSONB columns when `UnsupportedTypeAction` is set to `String`, so it is safe to handle JSONB here as strings.
                Type::JSON | Type::JSONB => {
                    let Some(builder) = builder else {
                        return NoBuilderForIndexSnafu { index: i }.fail();
                    };
                    let Some(builder) = builder.as_any_mut().downcast_mut::<LargeStringBuilder>()
                    else {
                        return FailedToDowncastBuilderSnafu {
                            postgres_type: format!("{postgres_type}"),
                        }
                        .fail();
                    };
                    let v = row.try_get::<usize, Option<Value>>(i).with_context(|_| {
                        FailedToGetRowValueSnafu {
                            pg_type: postgres_type.clone(),
                        }
                    })?;

                    match v {
                        Some(v) => {
                            builder.append_value(v.to_string());
                        }
                        None => builder.append_null(),
                    }
                }
                Type::TIME => {
                    let Some(builder) = builder else {
                        return NoBuilderForIndexSnafu { index: i }.fail();
                    };
                    let Some(builder) = builder
                        .as_any_mut()
                        .downcast_mut::<Time64NanosecondBuilder>()
                    else {
                        return FailedToDowncastBuilderSnafu {
                            postgres_type: format!("{postgres_type}"),
                        }
                        .fail();
                    };
                    let v = row
                        .try_get::<usize, Option<chrono::NaiveTime>>(i)
                        .with_context(|_| FailedToGetRowValueSnafu {
                            pg_type: Type::TIME,
                        })?;

                    match v {
                        Some(v) => {
                            let timestamp: i64 = i64::from(v.num_seconds_from_midnight())
                                * 1_000_000_000
                                + i64::from(v.nanosecond());
                            builder.append_value(timestamp);
                        }
                        None => builder.append_null(),
                    }
                }
                Type::POINT => {
                    let Some(builder) = builder else {
                        return NoBuilderForIndexSnafu { index: i }.fail();
                    };
                    let Some(builder) = builder
                        .as_any_mut()
                        .downcast_mut::<FixedSizeListBuilder<Float64Builder>>()
                    else {
                        return FailedToDowncastBuilderSnafu {
                            postgres_type: format!("{postgres_type}"),
                        }
                        .fail();
                    };

                    let v = row.try_get::<usize, Option<Point>>(i).with_context(|_| {
                        FailedToGetRowValueSnafu {
                            pg_type: Type::POINT,
                        }
                    })?;

                    if let Some(v) = v {
                        builder.values().append_value(v.x());
                        builder.values().append_value(v.y());
                        builder.append(true);
                    } else {
                        builder.values().append_null();
                        builder.values().append_null();
                        builder.append(false);
                    }
                }
                Type::INTERVAL => {
                    let Some(builder) = builder else {
                        return NoBuilderForIndexSnafu { index: i }.fail();
                    };
                    let Some(builder) = builder
                        .as_any_mut()
                        .downcast_mut::<IntervalMonthDayNanoBuilder>()
                    else {
                        return FailedToDowncastBuilderSnafu {
                            postgres_type: format!("{postgres_type}"),
                        }
                        .fail();
                    };

                    let v: Option<IntervalFromSql> =
                        row.try_get(i).context(FailedToGetRowValueSnafu {
                            pg_type: Type::INTERVAL,
                        })?;
                    match v {
                        Some(v) => {
                            let interval_month_day_nano = IntervalMonthDayNanoType::make_value(
                                v.month,
                                v.day,
                                v.time * 1_000,
                            );
                            builder.append_value(interval_month_day_nano);
                        }
                        None => builder.append_null(),
                    }
                }
                Type::NUMERIC => {
                    let v: Option<BigDecimalFromSql> =
                        row.try_get(i).context(FailedToGetRowValueSnafu {
                            pg_type: Type::NUMERIC,
                        })?;
                    let scale = {
                        if let Some(v) = &v {
                            v.scale()
                        } else {
                            0
                        }
                    };

                    let dec_builder = builder.get_or_insert_with(|| {
                        Box::new(
                            Decimal128Builder::new()
                                .with_precision_and_scale(38, scale.try_into().unwrap_or_default())
                                .unwrap_or_default(),
                        )
                    });

                    let Some(dec_builder) =
                        dec_builder.as_any_mut().downcast_mut::<Decimal128Builder>()
                    else {
                        return FailedToDowncastBuilderSnafu {
                            postgres_type: format!("{postgres_type}"),
                        }
                        .fail();
                    };

                    if arrow_field.is_none() {
                        let Some(field_name) = column_names.get(i) else {
                            return NoColumnNameForIndexSnafu { index: i }.fail();
                        };
                        let new_arrow_field = Field::new(
                            field_name,
                            DataType::Decimal128(38, scale.try_into().unwrap_or_default()),
                            true,
                        );

                        *arrow_field = Some(new_arrow_field);
                    }

                    if postgres_numeric_scale.is_none() {
                        *postgres_numeric_scale = Some(scale);
                    };

                    let Some(v) = v else {
                        dec_builder.append_null();
                        continue;
                    };

                    // Record Batch Scale is determined by first row, while Postgres Numeric Type doesn't have fixed scale
                    // Resolve scale difference for incoming records
                    let dest_scale = postgres_numeric_scale.unwrap_or_default();
                    let Some(v_i128) = v.to_decimal_128_with_scale(dest_scale) else {
                        return FailedToConvertBigDecimalToI128Snafu {
                            big_decimal: v.inner,
                        }
                        .fail();
                    };
                    dec_builder.append_value(v_i128);
                }
                Type::TIMESTAMP => {
                    let Some(builder) = builder else {
                        return NoBuilderForIndexSnafu { index: i }.fail();
                    };
                    let Some(builder) = builder
                        .as_any_mut()
                        .downcast_mut::<TimestampNanosecondBuilder>()
                    else {
                        return FailedToDowncastBuilderSnafu {
                            postgres_type: format!("{postgres_type}"),
                        }
                        .fail();
                    };
                    let v = row
                        .try_get::<usize, Option<SystemTime>>(i)
                        .with_context(|_| FailedToGetRowValueSnafu {
                            pg_type: Type::TIMESTAMP,
                        })?;

                    match v {
                        Some(v) => {
                            if let Ok(v) = v.duration_since(UNIX_EPOCH) {
                                let timestamp: i64 = v
                                    .as_nanos()
                                    .try_into()
                                    .context(FailedToConvertU128toI64Snafu)?;
                                builder.append_value(timestamp);
                            }
                        }
                        None => builder.append_null(),
                    }
                }
                Type::TIMESTAMPTZ => {
                    let v = row
                        .try_get::<usize, Option<DateTime<Utc>>>(i)
                        .with_context(|_| FailedToGetRowValueSnafu {
                            pg_type: Type::TIMESTAMPTZ,
                        })?;

                    let timestamptz_builder = builder.get_or_insert_with(|| {
                        Box::new(TimestampNanosecondBuilder::new().with_timezone("UTC"))
                    });

                    let Some(timestamptz_builder) = timestamptz_builder
                        .as_any_mut()
                        .downcast_mut::<TimestampNanosecondBuilder>()
                    else {
                        return FailedToDowncastBuilderSnafu {
                            postgres_type: format!("{postgres_type}"),
                        }
                        .fail();
                    };

                    if arrow_field.is_none() {
                        let Some(field_name) = column_names.get(i) else {
                            return NoColumnNameForIndexSnafu { index: i }.fail();
                        };
                        let new_arrow_field = Field::new(
                            field_name,
                            DataType::Timestamp(TimeUnit::Nanosecond, Some(Arc::from("UTC"))),
                            true,
                        );

                        *arrow_field = Some(new_arrow_field);
                    }

                    match v {
                        Some(v) => {
                            let utc_timestamp =
                                v.to_utc().timestamp_nanos_opt().unwrap_or_default();
                            timestamptz_builder.append_value(utc_timestamp);
                        }
                        None => timestamptz_builder.append_null(),
                    }
                }

                Type::DATE => {
                    let Some(builder) = builder else {
                        return NoBuilderForIndexSnafu { index: i }.fail();
                    };
                    let Some(builder) = builder.as_any_mut().downcast_mut::<Date32Builder>() else {
                        return FailedToDowncastBuilderSnafu {
                            postgres_type: format!("{postgres_type}"),
                        }
                        .fail();
                    };
                    let v = row.try_get::<usize, Option<chrono::NaiveDate>>(i).context(
                        FailedToGetRowValueSnafu {
                            pg_type: Type::DATE,
                        },
                    )?;

                    match v {
                        Some(v) => builder.append_value(Date32Type::from_naive_date(v)),
                        None => builder.append_null(),
                    }
                }
                Type::UUID => {
                    let Some(builder) = builder else {
                        return NoBuilderForIndexSnafu { index: i }.fail();
                    };
                    let Some(builder) = builder.as_any_mut().downcast_mut::<StringBuilder>() else {
                        return FailedToDowncastBuilderSnafu {
                            postgres_type: format!("{postgres_type}"),
                        }
                        .fail();
                    };
                    let v = row.try_get::<usize, Option<uuid::Uuid>>(i).context(
                        FailedToGetRowValueSnafu {
                            pg_type: Type::UUID,
                        },
                    )?;

                    match v {
                        Some(v) => builder.append_value(v.to_string()),
                        None => builder.append_null(),
                    }
                }
                Type::INT2_ARRAY => handle_primitive_array_type!(
                    Type::INT2_ARRAY,
                    builder,
                    row,
                    i,
                    ListBuilder<Int16Builder>,
                    i16
                ),
                Type::INT4_ARRAY => handle_primitive_array_type!(
                    Type::INT4_ARRAY,
                    builder,
                    row,
                    i,
                    ListBuilder<Int32Builder>,
                    i32
                ),
                Type::INT8_ARRAY => handle_primitive_array_type!(
                    Type::INT8_ARRAY,
                    builder,
                    row,
                    i,
                    ListBuilder<Int64Builder>,
                    i64
                ),
                Type::OID_ARRAY => handle_primitive_array_type!(
                    Type::OID_ARRAY,
                    builder,
                    row,
                    i,
                    ListBuilder<UInt32Builder>,
                    u32
                ),
                Type::FLOAT4_ARRAY => handle_primitive_array_type!(
                    Type::FLOAT4_ARRAY,
                    builder,
                    row,
                    i,
                    ListBuilder<Float32Builder>,
                    f32
                ),
                Type::FLOAT8_ARRAY => handle_primitive_array_type!(
                    Type::FLOAT8_ARRAY,
                    builder,
                    row,
                    i,
                    ListBuilder<Float64Builder>,
                    f64
                ),
                Type::TEXT_ARRAY => handle_primitive_array_type!(
                    Type::TEXT_ARRAY,
                    builder,
                    row,
                    i,
                    ListBuilder<StringBuilder>,
                    String
                ),
                Type::BOOL_ARRAY => handle_primitive_array_type!(
                    Type::BOOL_ARRAY,
                    builder,
                    row,
                    i,
                    ListBuilder<BooleanBuilder>,
                    bool
                ),
                Type::BYTEA_ARRAY => handle_primitive_array_type!(
                    Type::BYTEA_ARRAY,
                    builder,
                    row,
                    i,
                    ListBuilder<BinaryBuilder>,
                    Vec<u8>
                ),
                _ if matches!(postgres_type.name(), "geometry" | "geography") => {
                    let Some(builder) = builder else {
                        return NoBuilderForIndexSnafu { index: i }.fail();
                    };
                    let Some(builder) = builder.as_any_mut().downcast_mut::<BinaryBuilder>() else {
                        return FailedToDowncastBuilderSnafu {
                            postgres_type: format!("{postgres_type}"),
                        }
                        .fail();
                    };
                    let v = row.try_get::<usize, Option<GeometryFromSql>>(i).context(
                        FailedToGetRowValueSnafu {
                            pg_type: postgres_type.clone(),
                        },
                    )?;

                    match v {
                        Some(v) => builder.append_value(v.wkb),
                        None => builder.append_null(),
                    }
                }
                _ if matches!(postgres_type.name(), "_geometry" | "_geography") => {
                    let Some(builder) = builder else {
                        return NoBuilderForIndexSnafu { index: i }.fail();
                    };
                    let Some(builder) = builder
                        .as_any_mut()
                        .downcast_mut::<ListBuilder<BinaryBuilder>>()
                    else {
                        return FailedToDowncastBuilderSnafu {
                            postgres_type: format!("{postgres_type}"),
                        }
                        .fail();
                    };
                    let v: Option<Vec<GeometryFromSql>> =
                        row.try_get(i).context(FailedToGetRowValueSnafu {
                            pg_type: postgres_type.clone(),
                        })?;
                    match v {
                        Some(v) => {
                            let v = v.into_iter().map(|item| Some(item.wkb));
                            builder.append_value(v);
                        }
                        None => builder.append_null(),
                    }
                }
                _ => match *postgres_type.kind() {
                    Kind::Composite(_) => {
                        let Some(builder) = builder else {
                            return NoBuilderForIndexSnafu { index: i }.fail();
                        };
                        let Some(builder) = builder.as_any_mut().downcast_mut::<StructBuilder>()
                        else {
                            return FailedToDowncastBuilderSnafu {
                                postgres_type: format!("{postgres_type}"),
                            }
                            .fail();
                        };

                        let v = row.try_get::<usize, Option<CompositeType>>(i).context(
                            FailedToGetRowValueSnafu {
                                pg_type: postgres_type.clone(),
                            },
                        )?;

                        let Some(composite_type) = v else {
                            builder.append_null();
                            continue;
                        };

                        builder.append(true);

                        let fields = composite_type.fields();
                        for (idx, field) in fields.iter().enumerate() {
                            let field_name = field.name();
                            let Some(field_type) =
                                map_column_type_to_data_type(field.type_(), field_name)?
                            else {
                                return FailedToDowncastBuilderSnafu {
                                    postgres_type: format!("{}", field.type_()),
                                }
                                .fail();
                            };

                            handle_composite_types!(
                                field_type,
                                field.type_(),
                                composite_type,
                                builder,
                                idx,
                                field_name,
                                Boolean => (BooleanBuilder, bool),
                                Int8 => (Int8Builder, i8),
                                Int16 => (Int16Builder, i16),
                                Int32 => (Int32Builder, i32),
                                Int64 => (Int64Builder, i64),
                                UInt32 => (UInt32Builder, u32),
                                Float32 => (Float32Builder, f32),
                                Float64 => (Float64Builder, f64),
                                Binary => (BinaryBuilder, Vec<u8>),
                                LargeBinary => (LargeBinaryBuilder, Vec<u8>),
                                Utf8 => (StringBuilder, String),
                                LargeUtf8 => (LargeStringBuilder, String)
                            );
                        }
                    }
                    Kind::Enum(_) => {
                        let Some(builder) = builder else {
                            return NoBuilderForIndexSnafu { index: i }.fail();
                        };
                        let Some(builder) = builder
                            .as_any_mut()
                            .downcast_mut::<StringDictionaryBuilder<Int8Type>>()
                        else {
                            return FailedToDowncastBuilderSnafu {
                                postgres_type: format!("{postgres_type}"),
                            }
                            .fail();
                        };

                        let v = row.try_get::<usize, Option<EnumValueFromSql>>(i).context(
                            FailedToGetRowValueSnafu {
                                pg_type: postgres_type.clone(),
                            },
                        )?;

                        match v {
                            Some(v) => builder.append_value(v.enum_value),
                            None => builder.append_null(),
                        }
                    }
                    _ => {
                        return UnsupportedDataTypeSnafu {
                            data_type: postgres_type.to_string(),
                            field_name: column_names[i].clone(),
                        }
                        .fail();
                    }
                },
            }
        }
    }

    let columns = arrow_columns_builders
        .into_iter()
        .filter_map(|builder| builder.map(|mut b| b.finish()))
        .collect::<Vec<ArrayRef>>();
    let arrow_fields = arrow_fields.into_iter().flatten().collect::<Vec<Field>>();

    let options = &RecordBatchOptions::new().with_row_count(Some(rows.len()));
    match RecordBatch::try_new_with_options(Arc::new(Schema::new(arrow_fields)), columns, options) {
        Ok(record_batch) => Ok(record_batch),
        Err(e) => Err(e).context(FailedToBuildRecordBatchSnafu),
    }
}

fn map_column_type_to_data_type(column_type: &Type, field_name: &str) -> Result<Option<DataType>> {
    match *column_type {
<<<<<<< HEAD
        Type::INT2 => Some(DataType::Int16),
        Type::INT4 => Some(DataType::Int32),
        Type::INT8 | Type::MONEY => Some(DataType::Int64),
        Type::OID | Type::XID => Some(DataType::UInt32),
        Type::FLOAT4 => Some(DataType::Float32),
        Type::FLOAT8 => Some(DataType::Float64),
        Type::CHAR => Some(DataType::Int8),
        Type::TEXT | Type::VARCHAR | Type::BPCHAR | Type::UUID | Type::NAME => Some(DataType::Utf8),
        Type::BYTEA => Some(DataType::Binary),
        Type::BOOL => Some(DataType::Boolean),
        Type::JSON => Some(DataType::LargeUtf8),
=======
        Type::INT2 => Ok(Some(DataType::Int16)),
        Type::INT4 => Ok(Some(DataType::Int32)),
        Type::INT8 | Type::MONEY => Ok(Some(DataType::Int64)),
        Type::FLOAT4 => Ok(Some(DataType::Float32)),
        Type::FLOAT8 => Ok(Some(DataType::Float64)),
        Type::TEXT | Type::VARCHAR | Type::BPCHAR | Type::UUID => Ok(Some(DataType::Utf8)),
        Type::BYTEA => Ok(Some(DataType::Binary)),
        Type::BOOL => Ok(Some(DataType::Boolean)),
        // Schema validation will only allow JSONB columns when `UnsupportedTypeAction` is set to `String`, so it is safe to handle JSONB here as strings.
        Type::JSON | Type::JSONB => Ok(Some(DataType::LargeUtf8)),
>>>>>>> 3c387588
        // Inspect the scale from the first row. Precision will always be 38 for Decimal128.
        Type::NUMERIC => Ok(None),
        Type::TIMESTAMPTZ => Ok(Some(DataType::Timestamp(
            TimeUnit::Nanosecond,
            Some(Arc::from("UTC")),
        ))),
        // We get a SystemTime that we can always convert into milliseconds
        Type::TIMESTAMP => Ok(Some(DataType::Timestamp(TimeUnit::Nanosecond, None))),
        Type::DATE => Ok(Some(DataType::Date32)),
        Type::TIME => Ok(Some(DataType::Time64(TimeUnit::Nanosecond))),
        Type::INTERVAL => Ok(Some(DataType::Interval(IntervalUnit::MonthDayNano))),
        Type::POINT => Ok(Some(DataType::FixedSizeList(
            Arc::new(Field::new("item", DataType::Float64, true)),
            2,
<<<<<<< HEAD
        )),
        Type::PG_NODE_TREE => Some(DataType::Utf8),
        Type::INT2_ARRAY => Some(DataType::List(Arc::new(Field::new(
=======
        ))),
        Type::INT2_ARRAY => Ok(Some(DataType::List(Arc::new(Field::new(
>>>>>>> 3c387588
            "item",
            DataType::Int16,
            true,
        ))))),
        Type::INT4_ARRAY => Ok(Some(DataType::List(Arc::new(Field::new(
            "item",
            DataType::Int32,
            true,
        ))))),
        Type::INT8_ARRAY => Ok(Some(DataType::List(Arc::new(Field::new(
            "item",
            DataType::Int64,
            true,
<<<<<<< HEAD
        )))),
        Type::OID_ARRAY => Some(DataType::List(Arc::new(Field::new(
            "item",
            DataType::UInt32,
            true,
        )))),
        Type::FLOAT4_ARRAY => Some(DataType::List(Arc::new(Field::new(
=======
        ))))),
        Type::FLOAT4_ARRAY => Ok(Some(DataType::List(Arc::new(Field::new(
>>>>>>> 3c387588
            "item",
            DataType::Float32,
            true,
        ))))),
        Type::FLOAT8_ARRAY => Ok(Some(DataType::List(Arc::new(Field::new(
            "item",
            DataType::Float64,
            true,
        ))))),
        Type::TEXT_ARRAY => Ok(Some(DataType::List(Arc::new(Field::new(
            "item",
            DataType::Utf8,
            true,
        ))))),
        Type::BOOL_ARRAY => Ok(Some(DataType::List(Arc::new(Field::new(
            "item",
            DataType::Boolean,
            true,
        ))))),
        Type::BYTEA_ARRAY => Ok(Some(DataType::List(Arc::new(Field::new(
            "item",
            DataType::Binary,
            true,
        ))))),
        _ if matches!(column_type.name(), "geometry" | "geography") => Ok(Some(DataType::Binary)),
        _ if matches!(column_type.name(), "_geometry" | "_geography") => Ok(Some(DataType::List(
            Arc::new(Field::new("item", DataType::Binary, true)),
        ))),
        _ => match *column_type.kind() {
            Kind::Composite(ref fields) => {
                let mut arrow_fields = Vec::new();
                for field in fields {
                    let field_name = field.name();
                    let field_type = map_column_type_to_data_type(field.type_(), field_name)?;
                    match field_type {
                        Some(field_type) => {
                            arrow_fields.push(Field::new(field_name, field_type, true));
                        }
                        None => {
                            return UnsupportedDataTypeSnafu {
                                data_type: field.type_().to_string(),
                                field_name: field_name.to_string(),
                            }
                            .fail();
                        }
                    }
                }
                Ok(Some(DataType::Struct(arrow_fields.into())))
            }
<<<<<<< HEAD
            Kind::Enum(_) => Some(DataType::Dictionary(
                Box::new(DataType::Int8),
                Box::new(DataType::Utf8),
            )),
            _ => unimplemented!("Unsupported column type {:?}", column_type),
=======
            Kind::Enum(_) => Ok(Some(DataType::Dictionary(
                Box::new(DataType::Int8),
                Box::new(DataType::Utf8),
            ))),
            _ => UnsupportedDataTypeSnafu {
                data_type: column_type.to_string(),
                field_name: field_name.to_string(),
            }
            .fail(),
>>>>>>> 3c387588
        },
    }
}

pub(crate) fn map_data_type_to_column_type_postgres(
    data_type: &DataType,
    table_name: &str,
    field_name: &str,
) -> ColumnType {
    match data_type {
        DataType::Struct(_) => ColumnType::Custom(SeaRc::new(Alias::new(
            get_postgres_composite_type_name(table_name, field_name),
        ))),
        _ => map_data_type_to_column_type(data_type),
    }
}

#[must_use]
pub(crate) fn get_postgres_composite_type_name(table_name: &str, field_name: &str) -> String {
    format!("struct_{table_name}_{field_name}")
}

struct BigDecimalFromSql {
    inner: BigDecimal,
    scale: u16,
}

impl BigDecimalFromSql {
    fn to_decimal_128_with_scale(&self, dest_scale: u16) -> Option<i128> {
        // Resolve scale difference by upscaling / downscaling to the scale of arrow Decimal128 type
        if dest_scale != self.scale {
            return (&self.inner * 10i128.pow(u32::from(dest_scale))).to_i128();
        }

        (&self.inner * 10i128.pow(u32::from(self.scale))).to_i128()
    }

    fn scale(&self) -> u16 {
        self.scale
    }
}

#[allow(clippy::cast_sign_loss)]
#[allow(clippy::cast_possible_wrap)]
#[allow(clippy::cast_possible_truncation)]
impl<'a> FromSql<'a> for BigDecimalFromSql {
    fn from_sql(
        _ty: &Type,
        raw: &'a [u8],
    ) -> std::prelude::v1::Result<Self, Box<dyn std::error::Error + Sync + Send>> {
        let raw_u16: Vec<u16> = raw
            .chunks(2)
            .map(|chunk| {
                if chunk.len() == 2 {
                    u16::from_be_bytes([chunk[0], chunk[1]])
                } else {
                    u16::from_be_bytes([chunk[0], 0])
                }
            })
            .collect();

        let base_10_000_digit_count = raw_u16[0];
        let weight = raw_u16[1] as i16;
        let sign = raw_u16[2];
        let scale = raw_u16[3];

        let mut base_10_000_digits = Vec::new();
        for i in 4..4 + base_10_000_digit_count {
            base_10_000_digits.push(raw_u16[i as usize]);
        }

        let mut u8_digits = Vec::new();
        for &base_10_000_digit in base_10_000_digits.iter().rev() {
            let mut base_10_000_digit = base_10_000_digit;
            let mut temp_result = Vec::new();
            while base_10_000_digit > 0 {
                temp_result.push((base_10_000_digit % 10) as u8);
                base_10_000_digit /= 10;
            }
            while temp_result.len() < 4 {
                temp_result.push(0);
            }
            u8_digits.extend(temp_result);
        }
        u8_digits.reverse();

        let value_scale = 4 * (i64::from(base_10_000_digit_count) - i64::from(weight) - 1);
        let size = i64::try_from(u8_digits.len())? + i64::from(scale) - value_scale;
        u8_digits.resize(size as usize, 0);

        let sign = match sign {
            0x4000 => Sign::Minus,
            0x0000 => Sign::Plus,
            _ => {
                return Err(Box::new(Error::FailedToParseBigDecimalFromPostgres {
                    bytes: raw.to_vec(),
                }))
            }
        };

        let Some(digits) = BigInt::from_radix_be(sign, u8_digits.as_slice(), 10) else {
            return Err(Box::new(Error::FailedToParseBigDecimalFromPostgres {
                bytes: raw.to_vec(),
            }));
        };
        Ok(BigDecimalFromSql {
            inner: BigDecimal::new(digits, i64::from(scale)),
            scale,
        })
    }

    fn accepts(ty: &Type) -> bool {
        matches!(*ty, Type::NUMERIC)
    }
}

// interval_send - Postgres C (https://github.com/postgres/postgres/blob/master/src/backend/utils/adt/timestamp.c#L1032)
// interval values are internally stored as three integral fields: months, days, and microseconds
struct IntervalFromSql {
    time: i64,
    day: i32,
    month: i32,
}

impl<'a> FromSql<'a> for IntervalFromSql {
    fn from_sql(
        _ty: &Type,
        raw: &'a [u8],
    ) -> std::prelude::v1::Result<Self, Box<dyn std::error::Error + Sync + Send>> {
        let mut cursor = std::io::Cursor::new(raw);

        let time = cursor.read_i64::<BigEndian>()?;
        let day = cursor.read_i32::<BigEndian>()?;
        let month = cursor.read_i32::<BigEndian>()?;

        Ok(IntervalFromSql { time, day, month })
    }

    fn accepts(ty: &Type) -> bool {
        matches!(*ty, Type::INTERVAL)
    }
}

// cash_send - Postgres C (https://github.com/postgres/postgres/blob/bd8fe12ef3f727ed3658daf9b26beaf2b891e9bc/src/backend/utils/adt/cash.c#L603)
struct MoneyFromSql {
    cash_value: i64,
}

impl<'a> FromSql<'a> for MoneyFromSql {
    fn from_sql(
        _ty: &Type,
        raw: &'a [u8],
    ) -> std::prelude::v1::Result<Self, Box<dyn std::error::Error + Sync + Send>> {
        let mut cursor = std::io::Cursor::new(raw);
        let cash_value = cursor.read_i64::<BigEndian>()?;
        Ok(MoneyFromSql { cash_value })
    }

    fn accepts(ty: &Type) -> bool {
        matches!(*ty, Type::MONEY)
    }
}

struct EnumValueFromSql {
    enum_value: String,
}

impl<'a> FromSql<'a> for EnumValueFromSql {
    fn from_sql(
        _ty: &Type,
        raw: &'a [u8],
    ) -> Result<Self, Box<dyn std::error::Error + Sync + Send>> {
        let mut cursor = std::io::Cursor::new(raw);
        let mut enum_value = String::new();
        cursor.read_to_string(&mut enum_value)?;
        Ok(EnumValueFromSql { enum_value })
    }

    fn accepts(ty: &Type) -> bool {
        matches!(*ty.kind(), Kind::Enum(_))
    }
}

pub struct GeometryFromSql<'a> {
    wkb: &'a [u8],
}

impl<'a> FromSql<'a> for GeometryFromSql<'a> {
    fn from_sql(
        _ty: &Type,
        raw: &'a [u8],
    ) -> Result<Self, Box<dyn std::error::Error + Sync + Send>> {
        Ok(GeometryFromSql { wkb: raw })
    }

    fn accepts(ty: &Type) -> bool {
        matches!(ty.name(), "geometry" | "geography")
    }
}

<<<<<<< HEAD
struct XidFromSql {
    xid: u32,
}

impl<'a> FromSql<'a> for XidFromSql {
    fn from_sql(
        _ty: &Type,
        raw: &'a [u8],
    ) -> Result<Self, Box<dyn std::error::Error + Sync + Send>> {
        let mut cursor = std::io::Cursor::new(raw);
        let xid = cursor.read_u32::<BigEndian>()?;
        Ok(XidFromSql { xid })
    }

    fn accepts(ty: &Type) -> bool {
        matches!(*ty, Type::XID)
    }
}

=======
>>>>>>> 3c387588
fn get_decimal_column_precision_and_scale(
    column_name: &str,
    projected_schema: &SchemaRef,
) -> Option<(u8, i8)> {
    let field = projected_schema.field_with_name(column_name).ok()?;
    match field.data_type() {
        DataType::Decimal128(precision, scale) => Some((*precision, *scale)),
        _ => None,
    }
}

#[cfg(test)]
mod tests {
    use super::*;
    use chrono::NaiveTime;
    use datafusion::arrow::array::{Time64NanosecondArray, Time64NanosecondBuilder};
    use geo_types::{point, polygon, Geometry};
    use geozero::{CoordDimensions, ToWkb};
    use std::str::FromStr;

    #[allow(clippy::cast_possible_truncation)]
    #[tokio::test]
    async fn test_big_decimal_from_sql() {
        let positive_u16: Vec<u16> = vec![5, 3, 0, 5, 9345, 1293, 2903, 1293, 932];
        let positive_raw: Vec<u8> = positive_u16
            .iter()
            .flat_map(|&x| vec![(x >> 8) as u8, x as u8])
            .collect();
        let positive =
            BigDecimal::from_str("9345129329031293.0932").expect("Failed to parse big decimal");
        let positive_result = BigDecimalFromSql::from_sql(&Type::NUMERIC, positive_raw.as_slice())
            .expect("Failed to run FromSql");
        assert_eq!(positive_result.inner, positive);

        let negative_u16: Vec<u16> = vec![5, 3, 0x4000, 5, 9345, 1293, 2903, 1293, 932];
        let negative_raw: Vec<u8> = negative_u16
            .iter()
            .flat_map(|&x| vec![(x >> 8) as u8, x as u8])
            .collect();
        let negative =
            BigDecimal::from_str("-9345129329031293.0932").expect("Failed to parse big decimal");
        let negative_result = BigDecimalFromSql::from_sql(&Type::NUMERIC, negative_raw.as_slice())
            .expect("Failed to run FromSql");
        assert_eq!(negative_result.inner, negative);
    }

    #[test]
    fn test_interval_from_sql() {
        let positive_time: i64 = 123_123;
        let positive_day: i32 = 10;
        let positive_month: i32 = 2;

        let mut positive_raw: Vec<u8> = Vec::new();
        positive_raw.extend_from_slice(&positive_time.to_be_bytes());
        positive_raw.extend_from_slice(&positive_day.to_be_bytes());
        positive_raw.extend_from_slice(&positive_month.to_be_bytes());

        let positive_result = IntervalFromSql::from_sql(&Type::INTERVAL, positive_raw.as_slice())
            .expect("Failed to run FromSql");
        assert_eq!(positive_result.day, positive_day);
        assert_eq!(positive_result.time, positive_time);
        assert_eq!(positive_result.month, positive_month);

        let negative_time: i64 = -123_123;
        let negative_day: i32 = -10;
        let negative_month: i32 = -2;

        let mut negative_raw: Vec<u8> = Vec::new();
        negative_raw.extend_from_slice(&negative_time.to_be_bytes());
        negative_raw.extend_from_slice(&negative_day.to_be_bytes());
        negative_raw.extend_from_slice(&negative_month.to_be_bytes());

        let negative_result = IntervalFromSql::from_sql(&Type::INTERVAL, negative_raw.as_slice())
            .expect("Failed to run FromSql");
        assert_eq!(negative_result.day, negative_day);
        assert_eq!(negative_result.time, negative_time);
        assert_eq!(negative_result.month, negative_month);
    }

    #[test]
    fn test_money_from_sql() {
        let positive_cash_value: i64 = 123;
        let mut positive_raw: Vec<u8> = Vec::new();
        positive_raw.extend_from_slice(&positive_cash_value.to_be_bytes());

        let positive_result = MoneyFromSql::from_sql(&Type::MONEY, positive_raw.as_slice())
            .expect("Failed to run FromSql");
        assert_eq!(positive_result.cash_value, positive_cash_value);

        let negative_cash_value: i64 = -123;
        let mut negative_raw: Vec<u8> = Vec::new();
        negative_raw.extend_from_slice(&negative_cash_value.to_be_bytes());

        let negative_result = MoneyFromSql::from_sql(&Type::MONEY, negative_raw.as_slice())
            .expect("Failed to run FromSql");
        assert_eq!(negative_result.cash_value, negative_cash_value);
    }

    #[test]
    fn test_chrono_naive_time_to_time64nanosecond() {
        let chrono_naive_vec = vec![
            NaiveTime::from_hms_opt(10, 30, 00).unwrap_or_default(),
            NaiveTime::from_hms_opt(10, 45, 15).unwrap_or_default(),
        ];

        let time_array: Time64NanosecondArray = vec![
            (10 * 3600 + 30 * 60) * 1_000_000_000,
            (10 * 3600 + 45 * 60 + 15) * 1_000_000_000,
        ]
        .into();

        let mut builder = Time64NanosecondBuilder::new();
        for time in chrono_naive_vec {
            let timestamp: i64 = i64::from(time.num_seconds_from_midnight()) * 1_000_000_000
                + i64::from(time.nanosecond());
            builder.append_value(timestamp);
        }
        let converted_result = builder.finish();
        assert_eq!(converted_result, time_array);
    }

    #[test]
    fn test_geometry_from_sql() {
        let positive_geometry = Geometry::from(point! { x: 181.2, y: 51.79 })
            .to_wkb(CoordDimensions::xy())
            .unwrap();
        let mut positive_raw: Vec<u8> = Vec::new();
        positive_raw.extend_from_slice(&positive_geometry);

        let positive_result = GeometryFromSql::from_sql(
            &Type::new(
                "geometry".to_owned(),
                16462,
                Kind::Simple,
                "public".to_owned(),
            ),
            positive_raw.as_slice(),
        )
        .expect("Failed to run FromSql");
        assert_eq!(positive_result.wkb, positive_geometry);

        let positive_geometry = Geometry::from(polygon![
            (x: -111., y: 45.),
            (x: -111., y: 41.),
            (x: -104., y: 41.),
            (x: -104., y: 45.),
        ])
        .to_wkb(CoordDimensions::xy())
        .unwrap();
        let mut positive_raw: Vec<u8> = Vec::new();
        positive_raw.extend_from_slice(&positive_geometry);

        let positive_result = GeometryFromSql::from_sql(
            &Type::new(
                "geometry".to_owned(),
                16462,
                Kind::Simple,
                "public".to_owned(),
            ),
            positive_raw.as_slice(),
        )
        .expect("Failed to run FromSql");
        assert_eq!(positive_result.wkb, positive_geometry);
    }
}<|MERGE_RESOLUTION|>--- conflicted
+++ resolved
@@ -4,8 +4,6 @@
 
 use crate::sql::arrow_sql_gen::arrow::map_data_type_to_array_builder_optional;
 use crate::sql::arrow_sql_gen::statement::map_data_type_to_column_type;
-<<<<<<< HEAD
-=======
 use arrow::array::{
     ArrayBuilder, ArrayRef, BinaryBuilder, BooleanBuilder, Date32Builder, Decimal128Builder,
     FixedSizeListBuilder, Float32Builder, Float64Builder, Int16Builder, Int32Builder, Int64Builder,
@@ -17,7 +15,6 @@
     DataType, Date32Type, Field, Int8Type, IntervalMonthDayNanoType, IntervalUnit, Schema,
     SchemaRef, TimeUnit,
 };
->>>>>>> 3c387588
 use bigdecimal::num_bigint::BigInt;
 use bigdecimal::num_bigint::Sign;
 use bigdecimal::BigDecimal;
@@ -25,17 +22,6 @@
 use byteorder::{BigEndian, ReadBytesExt};
 use chrono::{DateTime, Timelike, Utc};
 use composite::CompositeType;
-use datafusion::arrow::array::{
-    ArrayBuilder, ArrayRef, BinaryBuilder, BooleanBuilder, Date32Builder, Decimal128Builder,
-    FixedSizeListBuilder, Float32Builder, Float64Builder, Int16Builder, Int32Builder, Int64Builder,
-    Int8Builder, IntervalMonthDayNanoBuilder, LargeBinaryBuilder, LargeStringBuilder, ListBuilder,
-    RecordBatch, RecordBatchOptions, StringBuilder, StringDictionaryBuilder, StructBuilder,
-    Time64NanosecondBuilder, TimestampNanosecondBuilder, UInt32Builder,
-};
-use datafusion::arrow::datatypes::{
-    DataType, Date32Type, Field, Int8Type, IntervalMonthDayNanoType, IntervalUnit, Schema,
-    SchemaRef, TimeUnit,
-};
 use geo_types::geometry::Point;
 use sea_query::{Alias, ColumnType, SeaRc};
 use serde_json::Value;
@@ -234,11 +220,7 @@
                     None
                 }
             } else {
-<<<<<<< HEAD
-                map_column_type_to_data_type(column_type)
-=======
                 map_column_type_to_data_type(column_type, column_name)?
->>>>>>> 3c387588
             };
 
             match &data_type {
@@ -894,30 +876,20 @@
 
 fn map_column_type_to_data_type(column_type: &Type, field_name: &str) -> Result<Option<DataType>> {
     match *column_type {
-<<<<<<< HEAD
-        Type::INT2 => Some(DataType::Int16),
-        Type::INT4 => Some(DataType::Int32),
-        Type::INT8 | Type::MONEY => Some(DataType::Int64),
-        Type::OID | Type::XID => Some(DataType::UInt32),
-        Type::FLOAT4 => Some(DataType::Float32),
-        Type::FLOAT8 => Some(DataType::Float64),
-        Type::CHAR => Some(DataType::Int8),
-        Type::TEXT | Type::VARCHAR | Type::BPCHAR | Type::UUID | Type::NAME => Some(DataType::Utf8),
-        Type::BYTEA => Some(DataType::Binary),
-        Type::BOOL => Some(DataType::Boolean),
-        Type::JSON => Some(DataType::LargeUtf8),
-=======
         Type::INT2 => Ok(Some(DataType::Int16)),
         Type::INT4 => Ok(Some(DataType::Int32)),
         Type::INT8 | Type::MONEY => Ok(Some(DataType::Int64)),
+        Type::OID | Type::XID => Ok(Some(DataType::UInt32)),
         Type::FLOAT4 => Ok(Some(DataType::Float32)),
         Type::FLOAT8 => Ok(Some(DataType::Float64)),
-        Type::TEXT | Type::VARCHAR | Type::BPCHAR | Type::UUID => Ok(Some(DataType::Utf8)),
+        Type::CHAR => Ok(Some(DataType::Int8)),
+        Type::TEXT | Type::VARCHAR | Type::BPCHAR | Type::UUID | Type::NAME => {
+            Ok(Some(DataType::Utf8))
+        }
         Type::BYTEA => Ok(Some(DataType::Binary)),
         Type::BOOL => Ok(Some(DataType::Boolean)),
         // Schema validation will only allow JSONB columns when `UnsupportedTypeAction` is set to `String`, so it is safe to handle JSONB here as strings.
         Type::JSON | Type::JSONB => Ok(Some(DataType::LargeUtf8)),
->>>>>>> 3c387588
         // Inspect the scale from the first row. Precision will always be 38 for Decimal128.
         Type::NUMERIC => Ok(None),
         Type::TIMESTAMPTZ => Ok(Some(DataType::Timestamp(
@@ -932,14 +904,9 @@
         Type::POINT => Ok(Some(DataType::FixedSizeList(
             Arc::new(Field::new("item", DataType::Float64, true)),
             2,
-<<<<<<< HEAD
-        )),
-        Type::PG_NODE_TREE => Some(DataType::Utf8),
-        Type::INT2_ARRAY => Some(DataType::List(Arc::new(Field::new(
-=======
         ))),
+        Type::PG_NODE_TREE => Ok(Some(DataType::Utf8)),
         Type::INT2_ARRAY => Ok(Some(DataType::List(Arc::new(Field::new(
->>>>>>> 3c387588
             "item",
             DataType::Int16,
             true,
@@ -953,18 +920,13 @@
             "item",
             DataType::Int64,
             true,
-<<<<<<< HEAD
-        )))),
-        Type::OID_ARRAY => Some(DataType::List(Arc::new(Field::new(
+        ))))),
+        Type::OID_ARRAY => Ok(Some(DataType::List(Arc::new(Field::new(
             "item",
             DataType::UInt32,
             true,
-        )))),
-        Type::FLOAT4_ARRAY => Some(DataType::List(Arc::new(Field::new(
-=======
         ))))),
         Type::FLOAT4_ARRAY => Ok(Some(DataType::List(Arc::new(Field::new(
->>>>>>> 3c387588
             "item",
             DataType::Float32,
             true,
@@ -1014,13 +976,6 @@
                 }
                 Ok(Some(DataType::Struct(arrow_fields.into())))
             }
-<<<<<<< HEAD
-            Kind::Enum(_) => Some(DataType::Dictionary(
-                Box::new(DataType::Int8),
-                Box::new(DataType::Utf8),
-            )),
-            _ => unimplemented!("Unsupported column type {:?}", column_type),
-=======
             Kind::Enum(_) => Ok(Some(DataType::Dictionary(
                 Box::new(DataType::Int8),
                 Box::new(DataType::Utf8),
@@ -1030,7 +985,6 @@
                 field_name: field_name.to_string(),
             }
             .fail(),
->>>>>>> 3c387588
         },
     }
 }
@@ -1231,7 +1185,6 @@
     }
 }
 
-<<<<<<< HEAD
 struct XidFromSql {
     xid: u32,
 }
@@ -1251,8 +1204,6 @@
     }
 }
 
-=======
->>>>>>> 3c387588
 fn get_decimal_column_precision_and_scale(
     column_name: &str,
     projected_schema: &SchemaRef,
