--- conflicted
+++ resolved
@@ -1,17 +1,3 @@
-<<<<<<< HEAD
-use crate::sql::db_connection_pool::{
-    self,
-    dbconnection::{
-        duckdbconn::{
-            flatten_table_function_name, is_table_function, DuckDBParameter, DuckDbConnection,
-        },
-        get_schema, DbConnection,
-    },
-    duckdbpool::DuckDbConnectionPool,
-    DbConnectionPool, DbInstanceKey, Mode,
-};
-=======
->>>>>>> 3c387588
 use crate::sql::sql_provider_datafusion;
 use crate::util::{
     self,
@@ -20,10 +6,6 @@
     indexes::IndexType,
     on_conflict::{self, OnConflict},
 };
-<<<<<<< HEAD
-use async_trait::async_trait;
-use datafusion::arrow::{array::RecordBatch, datatypes::SchemaRef};
-=======
 use crate::{
     sql::db_connection_pool::{
         self,
@@ -41,7 +23,6 @@
 use arrow::{array::RecordBatch, datatypes::SchemaRef};
 use async_trait::async_trait;
 use datafusion::sql::unparser::dialect::{Dialect, DuckDBDialect};
->>>>>>> 3c387588
 use datafusion::{
     catalog::{Session, TableProviderFactory},
     common::Constraints,
@@ -151,12 +132,9 @@
 
 type Result<T, E = Error> = std::result::Result<T, E>;
 
-#[derive(Debug)]
 pub struct DuckDBTableProviderFactory {
     access_mode: AccessMode,
     instances: Arc<Mutex<HashMap<DbInstanceKey, DuckDbConnectionPool>>>,
-<<<<<<< HEAD
-=======
     unsupported_type_action: UnsupportedTypeAction,
     dialect: Arc<dyn Dialect>,
 }
@@ -170,7 +148,6 @@
             .field("unsupported_type_action", &self.unsupported_type_action)
             .finish()
     }
->>>>>>> 3c387588
 }
 
 const DUCKDB_DB_PATH_PARAM: &str = "open";
@@ -183,11 +160,8 @@
         Self {
             access_mode,
             instances: Arc::new(Mutex::new(HashMap::new())),
-<<<<<<< HEAD
-=======
             unsupported_type_action: UnsupportedTypeAction::Error,
             dialect: Arc::new(DuckDBDialect::new()),
->>>>>>> 3c387588
         }
     }
 
@@ -219,10 +193,6 @@
             .unwrap_or_default()
     }
 
-<<<<<<< HEAD
-    #[must_use]
-    pub fn duckdb_file_path(&self, name: &str, options: &mut HashMap<String, String>) -> String {
-=======
     /// Get the path to the DuckDB file database.
     ///
     /// ## Errors
@@ -233,7 +203,6 @@
         name: &str,
         options: &mut HashMap<String, String>,
     ) -> Result<String, Error> {
->>>>>>> 3c387588
         let options = util::remove_prefix_from_hashmap_keys(options.clone(), "duckdb_");
 
         let db_base_folder = options
@@ -257,13 +226,9 @@
             return Ok(instance.clone());
         }
 
-<<<<<<< HEAD
-        let pool = DuckDbConnectionPool::new_memory().context(DbConnectionPoolSnafu)?;
-=======
         let pool = DuckDbConnectionPool::new_memory()
             .context(DbConnectionPoolSnafu)?
             .with_unsupported_type_action(self.unsupported_type_action);
->>>>>>> 3c387588
 
         instances.insert(key, pool.clone());
 
@@ -283,18 +248,13 @@
         }
 
         let pool = DuckDbConnectionPool::new_file(&db_path, &self.access_mode)
-<<<<<<< HEAD
-            .context(DbConnectionPoolSnafu)?;
-=======
             .context(DbConnectionPoolSnafu)?
             .with_unsupported_type_action(self.unsupported_type_action);
->>>>>>> 3c387588
 
         instances.insert(key, pool.clone());
 
         Ok(pool)
     }
-}
 
 type DynDuckDbConnectionPool = dyn DbConnectionPool<r2d2::PooledConnection<DuckdbConnectionManager>, DuckDBParameter>
     + Send
@@ -400,17 +360,8 @@
         ));
 
         #[cfg(feature = "duckdb-federation")]
-<<<<<<< HEAD
-        let read_provider: Arc<dyn TableProvider> = if mode == Mode::File {
-            // federation is disabled for in-memory mode until memory connections are updated to use the same database instance instead of separate instances
-            Arc::new(read_provider.create_federated_table_provider()?)
-        } else {
-            read_provider
-        };
-=======
         let read_provider: Arc<dyn TableProvider> =
             Arc::new(read_provider.create_federated_table_provider()?);
->>>>>>> 3c387588
 
         Ok(DuckDBTableWriter::create(
             read_provider,
@@ -612,17 +563,8 @@
         ));
 
         #[cfg(feature = "duckdb-federation")]
-<<<<<<< HEAD
-        let table_provider: Arc<dyn TableProvider> = if self.pool.mode() == Mode::File {
-            // federation is disabled for in-memory mode until memory connections are updated to use the same database instance instead of separate instances
-            Arc::new(table_provider.create_federated_table_provider()?)
-        } else {
-            table_provider
-        };
-=======
         let table_provider: Arc<dyn TableProvider> =
             Arc::new(table_provider.create_federated_table_provider()?);
->>>>>>> 3c387588
 
         Ok(table_provider)
     }
